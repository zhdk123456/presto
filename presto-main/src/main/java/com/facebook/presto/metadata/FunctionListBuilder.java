/*
 * Licensed under the Apache License, Version 2.0 (the "License");
 * you may not use this file except in compliance with the License.
 * You may obtain a copy of the License at
 *
 *     http://www.apache.org/licenses/LICENSE-2.0
 *
 * Unless required by applicable law or agreed to in writing, software
 * distributed under the License is distributed on an "AS IS" BASIS,
 * WITHOUT WARRANTIES OR CONDITIONS OF ANY KIND, either express or implied.
 * See the License for the specific language governing permissions and
 * limitations under the License.
 */
package com.facebook.presto.metadata;

import com.facebook.presto.operator.Description;
import com.facebook.presto.operator.aggregation.InternalAggregationFunction;
import com.facebook.presto.operator.scalar.JsonPath;
import com.facebook.presto.operator.scalar.ReflectionParametricScalar;
import com.facebook.presto.operator.scalar.ScalarFunction;
import com.facebook.presto.operator.scalar.ScalarOperator;
import com.facebook.presto.operator.window.ReflectionWindowFunctionSupplier;
import com.facebook.presto.operator.window.SqlWindowFunction;
import com.facebook.presto.operator.window.ValueWindowFunction;
import com.facebook.presto.operator.window.WindowFunction;
import com.facebook.presto.operator.window.WindowFunctionSupplier;
import com.facebook.presto.spi.ConnectorSession;
import com.facebook.presto.spi.PrestoException;
import com.facebook.presto.spi.type.Type;
import com.facebook.presto.spi.type.TypeManager;
import com.facebook.presto.spi.type.TypeSignature;
import com.facebook.presto.type.LiteralParameters;
import com.facebook.presto.type.LongVariableConstraint;
import com.facebook.presto.type.SqlType;
import com.google.common.base.Throwables;
import com.google.common.collect.ImmutableList;
import com.google.common.collect.ImmutableSet;
import com.google.common.collect.Lists;
import com.google.common.primitives.Primitives;
import io.airlift.joni.Regex;

import javax.annotation.Nullable;

import java.lang.annotation.Annotation;
import java.lang.invoke.MethodHandle;
import java.lang.reflect.AnnotatedElement;
import java.lang.reflect.Method;
import java.lang.reflect.Modifier;
import java.util.ArrayList;
import java.util.Arrays;
import java.util.List;
import java.util.Map;
import java.util.Objects;
import java.util.Optional;
import java.util.Set;
import java.util.stream.Collectors;

import static com.facebook.presto.metadata.FunctionKind.SCALAR;
import static com.facebook.presto.metadata.FunctionKind.WINDOW;
import static com.facebook.presto.metadata.Signature.longVariableCalculation;
import static com.facebook.presto.metadata.Signature.typeVariable;
import static com.facebook.presto.operator.aggregation.GenericAggregationFunctionFactory.fromAggregationDefinition;
import static com.facebook.presto.spi.StandardErrorCode.FUNCTION_IMPLEMENTATION_ERROR;
import static com.facebook.presto.spi.type.BigintType.BIGINT;
import static com.facebook.presto.spi.type.TypeSignature.parseTypeSignature;
import static com.google.common.base.CaseFormat.LOWER_CAMEL;
import static com.google.common.base.CaseFormat.LOWER_UNDERSCORE;
import static com.google.common.base.Preconditions.checkArgument;
import static com.google.common.collect.Iterables.getOnlyElement;
import static java.lang.String.format;
import static java.lang.invoke.MethodHandles.lookup;
import static java.util.Arrays.asList;
import static java.util.Locale.ENGLISH;
import static java.util.Objects.requireNonNull;
import static java.util.stream.Collectors.toList;

public class FunctionListBuilder
{
    private static final Set<Class<?>> NON_NULLABLE_ARGUMENT_TYPES = ImmutableSet.of(
            long.class,
            double.class,
            boolean.class,
            Regex.class,
            JsonPath.class);

    private static final class FunctionWithMethodHandle
    {
        private final SqlFunction function;
        private final Optional<MethodHandle> methodHandle;

        public FunctionWithMethodHandle(SqlFunction function)
        {
            this.function = function;
            this.methodHandle = Optional.empty();
        }

        public FunctionWithMethodHandle(SqlFunction function, MethodHandle methodHandle)
        {
            this.function = function;
            this.methodHandle = Optional.of(methodHandle);
        }

        public Optional<MethodHandle> getMethodHandle()
        {
            return methodHandle;
        }

        public SqlFunction getFunction()
        {
            return function;
        }
    }

    private final List<FunctionWithMethodHandle> functions = new ArrayList<>();
    private final TypeManager typeManager;

    public FunctionListBuilder(TypeManager typeManager)
    {
        this.typeManager = requireNonNull(typeManager, "typeManager is null");
    }

    public FunctionListBuilder window(String name, Type returnType, List<? extends Type> argumentTypes, Class<? extends WindowFunction> functionClass)
    {
        WindowFunctionSupplier windowFunctionSupplier = new ReflectionWindowFunctionSupplier<>(
                new Signature(name, WINDOW, returnType.getTypeSignature(), Lists.transform(ImmutableList.copyOf(argumentTypes), Type::getTypeSignature)),
                functionClass);

        addFunction(new SqlWindowFunction(windowFunctionSupplier));
        return this;
    }

    public FunctionListBuilder window(String name, Class<? extends ValueWindowFunction> clazz, String typeVariable, String... argumentTypes)
    {
        Signature signature = new Signature(
                name,
                WINDOW,
                ImmutableList.of(typeVariable(typeVariable)),
                ImmutableList.of(),
                typeVariable,
                ImmutableList.copyOf(argumentTypes),
                false,
                ImmutableSet.of());
        addFunction(new SqlWindowFunction(new ReflectionWindowFunctionSupplier<>(signature, clazz)));
        return this;
    }

    public FunctionListBuilder aggregate(List<InternalAggregationFunction> functions)
    {
        for (InternalAggregationFunction function : functions) {
            aggregate(function);
        }
        return this;
    }

    public FunctionListBuilder aggregate(InternalAggregationFunction function)
    {
        String name = function.name();
        name = name.toLowerCase(ENGLISH);

        String description = getDescription(function.getClass());
        addFunction(SqlAggregationFunction.create(name, description, function));
        return this;
    }

    public FunctionListBuilder aggregate(Class<?> aggregationDefinition)
    {
        fromAggregationDefinition(aggregationDefinition, typeManager).listFunctions().forEach(this::addFunction);
        return this;
    }

    public FunctionListBuilder scalar(
            Signature signature,
            MethodHandle function,
            Optional<MethodHandle> instanceFactory,
            boolean deterministic,
            String description,
            boolean hidden,
            boolean nullable,
            List<Boolean> nullableArguments,
            Set<String> literalParameters)
    {
        addFunction(
                SqlScalarFunction.create(
                        signature,
                        description,
                        hidden,
                        function,
                        instanceFactory,
                        deterministic,
                        nullable,
                        nullableArguments,
                        literalParameters),
                function);
        return this;
    }

    private FunctionListBuilder operator(
            OperatorType operatorType,
            List<TypeVariableConstraint> typeVariableConstraints,
            List<com.facebook.presto.metadata.LongVariableConstraint> longVariableConstraints,
            TypeSignature returnType,
            List<TypeSignature> argumentTypes,
            MethodHandle function,
            Optional<MethodHandle> instanceFactory,
            boolean nullable,
            List<Boolean> nullableArguments,
            Set<String> literalParameters)
    {
        operatorType.validateSignature(returnType, argumentTypes);
        addFunction(
                SqlOperator.create(
                        operatorType,
                        typeVariableConstraints,
                        longVariableConstraints,
                        argumentTypes,
                        returnType,
                        function,
                        instanceFactory,
                        nullable,
                        nullableArguments,
                        literalParameters),
                function);
        return this;
    }

    public FunctionListBuilder scalar(Class<?> clazz)
    {
<<<<<<< HEAD
        FunctionListBuilder localFunctionListBuilder = new FunctionListBuilder(typeManager);
        localFunctionListBuilder.processScalarsInClass(clazz);
        functions.addAll(localFunctionListBuilder.functions);
        return this;
    }

    private void addFunction(SqlFunction function)
    {
        functions.add(new FunctionWithMethodHandle(function));
    }

    private void addFunction(SqlFunction function, MethodHandle methodHandle)
    {
        functions.add(new FunctionWithMethodHandle(function, methodHandle));
    }

    private FunctionListBuilder processScalarsInClass(Class<?> clazz)
    {
=======
        ScalarFunction scalarAnnotation = clazz.getAnnotation(ScalarFunction.class);
        ScalarOperator operatorAnnotation = clazz.getAnnotation(ScalarOperator.class);
        if (scalarAnnotation != null || operatorAnnotation != null) {
            functions.add(ReflectionParametricScalar.parseDefinition(clazz));
            return this;
        }
>>>>>>> 3bad4e66
        try {
            boolean foundOne = false;
            for (Method method : clazz.getMethods()) {
                foundOne = processScalarFunction(method) || foundOne;
                foundOne = processScalarOperator(method) || foundOne;
            }
            checkArgument(foundOne, "Expected class %s to be annotated with @%s, or contain at least one method annotated with @%s", clazz.getName(), ScalarFunction.class.getSimpleName(), ScalarFunction.class.getSimpleName());
        }
        catch (IllegalAccessException e) {
            throw Throwables.propagate(e);
        }
        groupMatchingScalars();
        return this;
    }

    private FunctionListBuilder groupMatchingScalars()
    {
        List<FunctionWithMethodHandle> newFunctions = groupMatchingScalars(functions);
        functions.clear();
        functions.addAll(newFunctions);
        return this;
    }

    private List<FunctionWithMethodHandle> groupMatchingScalars(List<FunctionWithMethodHandle> inputFunctions)
    {
        inputFunctions.forEach(f -> checkArgument(f.getMethodHandle().isPresent(), "expected function with method handle: %s", f));
        inputFunctions.forEach(f -> checkArgument(f.getFunction() instanceof SqlScalarFunction, "expected scalar function: %s", f));
        Map<Signature, List<FunctionWithMethodHandle>> groupedFunctions = inputFunctions.stream()
                .collect(Collectors.groupingBy(f -> f.getFunction().getSignature()));
        List<FunctionWithMethodHandle> resultFunctions = new ArrayList<>();
        for (Map.Entry<Signature, List<FunctionWithMethodHandle>> entry : groupedFunctions.entrySet()) {
            List<FunctionWithMethodHandle> functionsGroup = entry.getValue();
            if (functionsGroup.size() == 1) {
                resultFunctions.add(getOnlyElement(functionsGroup));
            }
            else {
                resultFunctions.add(new FunctionWithMethodHandle(buildGroupingScalarWrapper(functionsGroup)));
            }
        }
        return resultFunctions;
    }

    private SqlScalarFunction buildGroupingScalarWrapper(List<FunctionWithMethodHandle> functionsGroup)
    {
        checkArgument(functionsGroup.size() > 1, "functions group must have multiple elements");
        SqlFunction masterFunction = functionsGroup.get(0).getFunction();
        functionsGroup.forEach(f -> checkMatchingScalarsConsistent(masterFunction, f.getFunction()));

        SqlScalarFunctionBuilder wrapperBuilder = SqlScalarFunction.builder()
                .signature(masterFunction.getSignature())
                .deterministic(masterFunction.isDeterministic())
                .hidden(masterFunction.isHidden())
                .description(masterFunction.getDescription());

        functionsGroup.forEach(f -> wrapperBuilder.method((SqlScalarFunction) f.getFunction(), f.getMethodHandle().get()));
        return wrapperBuilder.build();
    }

    private void checkMatchingScalarsConsistent(SqlFunction master, SqlFunction canditate)
    {
        checkArgument(canditate.getSignature().equals(master.getSignature()), "signature mismatch; %s vs. %s", master, canditate);
        checkArgument(canditate.isHidden() == master.isHidden(), "hidden flag mismatch; %s vs. %s", master, canditate);
        checkArgument(canditate.isDeterministic() == master.isDeterministic(), "deterministic flag mismatch; %s vs. %s", master, canditate);
        checkArgument(Objects.equals(canditate.getDescription(), master.getDescription()), "description mismatch, %s vs. %s", master, canditate);
    }

    public FunctionListBuilder functions(SqlFunction... sqlFunctions)
    {
        for (SqlFunction sqlFunction : sqlFunctions) {
            function(sqlFunction);
        }
        return this;
    }

    public FunctionListBuilder function(SqlFunction sqlFunction)
    {
        requireNonNull(sqlFunction, "parametricFunction is null");
        addFunction(sqlFunction);
        return this;
    }

    private boolean processScalarFunction(Method method)
            throws IllegalAccessException
    {
        ScalarFunction scalarFunction = method.getAnnotation(ScalarFunction.class);
        if (scalarFunction == null) {
            return false;
        }
        checkValidMethod(method);
        Optional<MethodHandle> instanceFactory = getInstanceFactory(method);
        MethodHandle methodHandle = lookup().unreflect(method);
        String name = scalarFunction.value();
        if (name.isEmpty()) {
            name = camelToSnake(method.getName());
        }
        SqlType returnTypeAnnotation = method.getAnnotation(SqlType.class);
        checkArgument(returnTypeAnnotation != null, "Method %s return type does not have a @SqlType annotation", method);
        LiteralParameters literalParametersAnnotation = method.getAnnotation(LiteralParameters.class);
        Set<String> literalParameters = ImmutableSet.of();
        if (literalParametersAnnotation != null) {
            literalParameters = ImmutableSet.copyOf(literalParametersAnnotation.value());
        }

        List<com.facebook.presto.metadata.LongVariableConstraint> longVariableConstraints = getLongVariableConstraints(method);

        Signature signature = new Signature(
                name.toLowerCase(ENGLISH),
                SCALAR,
                ImmutableList.of(),
                longVariableConstraints,
                parseTypeSignature(returnTypeAnnotation.value(), literalParameters),
                parameterTypeSignatures(method, literalParameters),
                false);

        verifyMethodSignature(method, signature.getReturnType(), signature.getArgumentTypes(), typeManager);

        List<Boolean> nullableArguments = getNullableArguments(method);

        scalar(
                signature,
                methodHandle,
                instanceFactory,
                scalarFunction.deterministic(),
                getDescription(method),
                scalarFunction.hidden(),
                method.isAnnotationPresent(Nullable.class),
                nullableArguments,
                literalParameters);
        for (String alias : scalarFunction.alias()) {
            scalar(signature.withAlias(alias.toLowerCase(ENGLISH)),
                    methodHandle,
                    instanceFactory,
                    scalarFunction.deterministic(),
                    getDescription(method),
                    scalarFunction.hidden(),
                    method.isAnnotationPresent(Nullable.class),
                    nullableArguments,
                    literalParameters);
        }
        return true;
    }

    private static Optional<MethodHandle> getInstanceFactory(Method method)
            throws IllegalAccessException
    {
        Optional<MethodHandle> instanceFactory = Optional.empty();
        if (!Modifier.isStatic(method.getModifiers())) {
            try {
                instanceFactory = Optional.of(lookup().unreflectConstructor(method.getDeclaringClass().getConstructor()));
            }
            catch (NoSuchMethodException e) {
                throw new PrestoException(FUNCTION_IMPLEMENTATION_ERROR, format("%s is non-static, but its declaring class is missing a default constructor", method));
            }
        }
        return instanceFactory;
    }

    private static Type type(TypeManager typeManager, SqlType explicitType)
    {
        Type type = typeManager.getType(parseTypeSignature(explicitType.value()));
        requireNonNull(type, format("No type found for '%s'", explicitType.value()));
        return type;
    }

    private static List<TypeSignature> parameterTypeSignatures(Method method, Set<String> literalParameters)
    {
        Annotation[][] parameterAnnotations = method.getParameterAnnotations();

        ImmutableList.Builder<TypeSignature> types = ImmutableList.builder();
        for (int i = 0; i < method.getParameterTypes().length; i++) {
            Class<?> clazz = method.getParameterTypes()[i];
            // skip session parameters
            if (clazz == ConnectorSession.class) {
                continue;
            }

            // find the explicit type annotation if present
            SqlType explicitType = null;
            for (Annotation annotation : parameterAnnotations[i]) {
                if (annotation instanceof SqlType) {
                    explicitType = (SqlType) annotation;
                    break;
                }
            }
            checkArgument(explicitType != null, "Method %s argument %s does not have a @SqlType annotation", method, i);
            types.add(parseTypeSignature(explicitType.value(), literalParameters));
        }
        return types.build();
    }

    private static void verifyMethodSignature(Method method, TypeSignature returnTypeName, List<TypeSignature> argumentTypeNames, TypeManager typeManager)
    {
        // todo figure out how to validate java type for calculated SQL type
        if (!returnTypeName.isCalculated()) {
            Type returnType = typeManager.getType(returnTypeName);
            requireNonNull(returnType, "returnType is null");
            checkArgument(Primitives.unwrap(method.getReturnType()) == returnType.getJavaType(),
                    "Expected method %s return type to be %s (%s)",
                    method,
                    returnType.getJavaType().getName(),
                    returnType);
        }

        // skip Session argument
        Class<?>[] parameterTypes = method.getParameterTypes();
        Annotation[][] annotations = method.getParameterAnnotations();
        if (parameterTypes.length > 0 && parameterTypes[0] == ConnectorSession.class) {
            parameterTypes = Arrays.copyOfRange(parameterTypes, 1, parameterTypes.length);
            annotations = Arrays.copyOfRange(annotations, 1, annotations.length);
        }

        for (int i = 0; i < argumentTypeNames.size(); i++) {
            TypeSignature expectedTypeName = argumentTypeNames.get(i);
            if (expectedTypeName.isCalculated()) {
                continue;
            }
            Type expectedType = typeManager.getType(expectedTypeName);
            Class<?> actualType = parameterTypes[i];
            boolean nullable = asList(annotations[i]).stream().anyMatch(Nullable.class::isInstance);
            // Only allow boxing for functions that need to see nulls
            if (Primitives.isWrapperType(actualType)) {
                checkArgument(nullable, "Method %s has parameter with type %s that is missing @Nullable", method, actualType);
            }
            if (nullable) {
                checkArgument(!NON_NULLABLE_ARGUMENT_TYPES.contains(actualType), "Method %s has parameter type %s, but @Nullable is not supported on this type", method, actualType);
            }
            checkArgument(Primitives.unwrap(actualType) == expectedType.getJavaType(),
                    "Expected method %s parameter %s type to be %s (%s)",
                    method,
                    i,
                    expectedType.getJavaType().getName(),
                    expectedType);
        }
    }

    private static List<Boolean> getNullableArguments(Method method)
    {
        List<Boolean> nullableArguments = new ArrayList<>();
        for (Annotation[] annotations : method.getParameterAnnotations()) {
            boolean nullable = false;
            boolean foundSqlType = false;
            for (Annotation annotation : annotations) {
                if (annotation instanceof Nullable) {
                    nullable = true;
                }
                if (annotation instanceof SqlType) {
                    foundSqlType = true;
                }
            }
            // Check that this is a real argument. For example, some functions take ConnectorSession which isn't a SqlType
            if (foundSqlType) {
                nullableArguments.add(nullable);
            }
        }
        return nullableArguments;
    }

    private boolean processScalarOperator(Method method)
            throws IllegalAccessException
    {
        ScalarOperator scalarOperator = method.getAnnotation(ScalarOperator.class);
        if (scalarOperator == null) {
            return false;
        }
        checkValidMethod(method);
        Optional<MethodHandle> instanceFactory = getInstanceFactory(method);
        MethodHandle methodHandle = lookup().unreflect(method);
        OperatorType operatorType = scalarOperator.value();

        LiteralParameters literalParametersAnnotation = method.getAnnotation(LiteralParameters.class);
        Set<String> literalParameters = ImmutableSet.of();
        if (literalParametersAnnotation != null) {
            literalParameters = ImmutableSet.copyOf(literalParametersAnnotation.value());
        }

        List<com.facebook.presto.metadata.LongVariableConstraint> longVariableConstraints = getLongVariableConstraints(method);

        List<TypeSignature> argumentTypes = parameterTypeSignatures(method, literalParameters);
        TypeSignature returnTypeSignature;

        if (operatorType == OperatorType.HASH_CODE) {
            // todo hack for hashCode... should be int
            returnTypeSignature = BIGINT.getTypeSignature();
        }
        else {
            SqlType explicitType = method.getAnnotation(SqlType.class);
            checkArgument(explicitType != null, "Method %s return type does not have a @SqlType annotation", method);
            returnTypeSignature = parseTypeSignature(explicitType.value(), literalParameters);
            verifyMethodSignature(method, returnTypeSignature, argumentTypes, typeManager);
        }

        List<Boolean> nullableArguments = getNullableArguments(method);

        operator(
                operatorType,
                ImmutableList.of(),
                longVariableConstraints,
                returnTypeSignature,
                argumentTypes,
                methodHandle,
                instanceFactory,
                method.isAnnotationPresent(Nullable.class),
                nullableArguments,
                literalParameters);
        return true;
    }

    private List<com.facebook.presto.metadata.LongVariableConstraint> getLongVariableConstraints(Method method)
    {
        List<LongVariableConstraint> annotations = asList(method.getAnnotationsByType(LongVariableConstraint.class));
        ImmutableList.Builder<com.facebook.presto.metadata.LongVariableConstraint> constraints = ImmutableList.builder();
        for (LongVariableConstraint longVariableConstraint : annotations) {
            constraints.add(longVariableCalculation(longVariableConstraint.variable(), longVariableConstraint.calculation()));
        }
        return constraints.build();
    }

    private static String getDescription(AnnotatedElement annotatedElement)
    {
        Description description = annotatedElement.getAnnotation(Description.class);
        return (description == null) ? null : description.value();
    }

    private static String camelToSnake(String name)
    {
        return LOWER_CAMEL.to(LOWER_UNDERSCORE, name);
    }

    private static void checkValidMethod(Method method)
    {
        String message = "@ScalarFunction method %s is not valid: ";

        if (method.getAnnotation(Nullable.class) != null) {
            checkArgument(!method.getReturnType().isPrimitive(), message + "annotated with @Nullable but has primitive return type", method);
        }
        else {
            checkArgument(!Primitives.isWrapperType(method.getReturnType()), "not annotated with @Nullable but has boxed primitive return type", method);
        }
    }

    public List<SqlFunction> getFunctions()
    {
        return ImmutableList.copyOf(functions.stream().map(FunctionWithMethodHandle::getFunction).collect(toList()));
    }
}<|MERGE_RESOLUTION|>--- conflicted
+++ resolved
@@ -225,7 +225,6 @@
 
     public FunctionListBuilder scalar(Class<?> clazz)
     {
-<<<<<<< HEAD
         FunctionListBuilder localFunctionListBuilder = new FunctionListBuilder(typeManager);
         localFunctionListBuilder.processScalarsInClass(clazz);
         functions.addAll(localFunctionListBuilder.functions);
@@ -244,14 +243,12 @@
 
     private FunctionListBuilder processScalarsInClass(Class<?> clazz)
     {
-=======
         ScalarFunction scalarAnnotation = clazz.getAnnotation(ScalarFunction.class);
         ScalarOperator operatorAnnotation = clazz.getAnnotation(ScalarOperator.class);
         if (scalarAnnotation != null || operatorAnnotation != null) {
-            functions.add(ReflectionParametricScalar.parseDefinition(clazz));
+            addFunction(ReflectionParametricScalar.parseDefinition(clazz));
             return this;
         }
->>>>>>> 3bad4e66
         try {
             boolean foundOne = false;
             for (Method method : clazz.getMethods()) {
