package com.facebook.presto.operator.scalar;
/*
 * Licensed under the Apache License, Version 2.0 (the "License");
 * you may not use this file except in compliance with the License.
 * You may obtain a copy of the License at
 *
 *     http://www.apache.org/licenses/LICENSE-2.0
 *
 * Unless required by applicable law or agreed to in writing, software
 * distributed under the License is distributed on an "AS IS" BASIS,
 * WITHOUT WARRANTIES OR CONDITIONS OF ANY KIND, either express or implied.
 * See the License for the specific language governing permissions and
 * limitations under the License.
 */

<<<<<<< HEAD
import com.facebook.presto.metadata.BoundVariables;
import com.facebook.presto.metadata.FunctionRegistry;
import com.facebook.presto.metadata.SqlOperator;
=======
>>>>>>> 3bad4e66
import com.facebook.presto.spi.PrestoException;
import com.facebook.presto.spi.block.Block;
import com.facebook.presto.spi.type.StandardTypes;
import com.facebook.presto.spi.type.Type;
import com.facebook.presto.type.SqlType;
import com.google.common.base.Throwables;

import java.lang.invoke.MethodHandle;

import static com.facebook.presto.metadata.OperatorType.GREATER_THAN;
import static com.facebook.presto.spi.StandardErrorCode.INTERNAL_ERROR;
import static com.facebook.presto.spi.type.TypeUtils.readNativeValue;
import static com.facebook.presto.type.ArrayType.ARRAY_NULL_ELEMENT_MSG;
import static com.facebook.presto.type.TypeUtils.checkElementNotNull;

@ScalarOperator(GREATER_THAN)
public final class ArrayGreaterThanOperator
{
    private ArrayGreaterThanOperator() {}

<<<<<<< HEAD
    private ArrayGreaterThanOperator()
    {
        super(GREATER_THAN, ImmutableList.of(orderableTypeParameter("T")), ImmutableList.of(), StandardTypes.BOOLEAN, ImmutableList.of("array(T)", "array(T)"));
    }

    @Override
    public ScalarFunctionImplementation specialize(BoundVariables boundVariables, int arity, TypeManager typeManager, FunctionRegistry functionRegistry)
    {
        Type elementType = boundVariables.getTypeVariable("T");
        MethodHandle greaterThanFunction = functionRegistry.getScalarFunctionImplementation(internalOperator(GREATER_THAN, BOOLEAN, ImmutableList.of(elementType, elementType))).getMethodHandle();
        MethodHandle method = METHOD_HANDLE.bindTo(greaterThanFunction).bindTo(elementType);
        return new ScalarFunctionImplementation(false, ImmutableList.of(false, false), method, isDeterministic());
    }

    public static boolean greaterThan(MethodHandle greaterThanFunction, Type type, Block leftArray, Block rightArray)
=======
    @TypeParameter("T")
    @SqlType(StandardTypes.BOOLEAN)
    public static boolean greaterThan(
            @OperatorDependency(operator = GREATER_THAN, returnType = StandardTypes.BOOLEAN, argumentTypes = {"T", "T"}) MethodHandle greaterThanFunction,
            @TypeParameter("T") Type type,
            @SqlType("array(T)") Block leftArray,
            @SqlType("array(T)") Block rightArray)
>>>>>>> 3bad4e66
    {
        int len = Math.min(leftArray.getPositionCount(), rightArray.getPositionCount());
        int index = 0;
        while (index < len) {
            checkElementNotNull(leftArray.isNull(index), ARRAY_NULL_ELEMENT_MSG);
            checkElementNotNull(rightArray.isNull(index), ARRAY_NULL_ELEMENT_MSG);
            Object leftElement = readNativeValue(type, leftArray, index);
            Object rightElement = readNativeValue(type, rightArray, index);
            try {
                if ((boolean) greaterThanFunction.invoke(leftElement, rightElement)) {
                    return true;
                }
                if ((boolean) greaterThanFunction.invoke(rightElement, leftElement)) {
                    return false;
                }
            }
            catch (Throwable t) {
                Throwables.propagateIfInstanceOf(t, Error.class);
                Throwables.propagateIfInstanceOf(t, PrestoException.class);

                throw new PrestoException(INTERNAL_ERROR, t);
            }
            index++;
        }

        return leftArray.getPositionCount() > rightArray.getPositionCount();
    }

    @TypeParameter("T")
    @TypeParameterSpecialization(name = "T", nativeContainerType = long.class)
    @SqlType(StandardTypes.BOOLEAN)
    public static boolean greaterThanLong(
            @OperatorDependency(operator = GREATER_THAN, returnType = StandardTypes.BOOLEAN, argumentTypes = {"T", "T"}) MethodHandle greaterThanFunction,
            @TypeParameter("T") Type type,
            @SqlType("array(T)") Block leftArray,
            @SqlType("array(T)") Block rightArray)
    {
        int len = Math.min(leftArray.getPositionCount(), rightArray.getPositionCount());
        int index = 0;
        while (index < len) {
            checkElementNotNull(leftArray.isNull(index), ARRAY_NULL_ELEMENT_MSG);
            checkElementNotNull(rightArray.isNull(index), ARRAY_NULL_ELEMENT_MSG);
            long leftElement = type.getLong(leftArray, index);
            long rightElement = type.getLong(rightArray, index);
            try {
                if ((boolean) greaterThanFunction.invokeExact(leftElement, rightElement)) {
                    return true;
                }
                if ((boolean) greaterThanFunction.invokeExact(rightElement, leftElement)) {
                    return false;
                }
            }
            catch (Throwable t) {
                Throwables.propagateIfInstanceOf(t, Error.class);
                Throwables.propagateIfInstanceOf(t, PrestoException.class);

                throw new PrestoException(INTERNAL_ERROR, t);
            }
            index++;
        }

        return leftArray.getPositionCount() > rightArray.getPositionCount();
    }
}<|MERGE_RESOLUTION|>--- conflicted
+++ resolved
@@ -13,12 +13,6 @@
  * limitations under the License.
  */
 
-<<<<<<< HEAD
-import com.facebook.presto.metadata.BoundVariables;
-import com.facebook.presto.metadata.FunctionRegistry;
-import com.facebook.presto.metadata.SqlOperator;
-=======
->>>>>>> 3bad4e66
 import com.facebook.presto.spi.PrestoException;
 import com.facebook.presto.spi.block.Block;
 import com.facebook.presto.spi.type.StandardTypes;
@@ -39,23 +33,6 @@
 {
     private ArrayGreaterThanOperator() {}
 
-<<<<<<< HEAD
-    private ArrayGreaterThanOperator()
-    {
-        super(GREATER_THAN, ImmutableList.of(orderableTypeParameter("T")), ImmutableList.of(), StandardTypes.BOOLEAN, ImmutableList.of("array(T)", "array(T)"));
-    }
-
-    @Override
-    public ScalarFunctionImplementation specialize(BoundVariables boundVariables, int arity, TypeManager typeManager, FunctionRegistry functionRegistry)
-    {
-        Type elementType = boundVariables.getTypeVariable("T");
-        MethodHandle greaterThanFunction = functionRegistry.getScalarFunctionImplementation(internalOperator(GREATER_THAN, BOOLEAN, ImmutableList.of(elementType, elementType))).getMethodHandle();
-        MethodHandle method = METHOD_HANDLE.bindTo(greaterThanFunction).bindTo(elementType);
-        return new ScalarFunctionImplementation(false, ImmutableList.of(false, false), method, isDeterministic());
-    }
-
-    public static boolean greaterThan(MethodHandle greaterThanFunction, Type type, Block leftArray, Block rightArray)
-=======
     @TypeParameter("T")
     @SqlType(StandardTypes.BOOLEAN)
     public static boolean greaterThan(
@@ -63,7 +40,6 @@
             @TypeParameter("T") Type type,
             @SqlType("array(T)") Block leftArray,
             @SqlType("array(T)") Block rightArray)
->>>>>>> 3bad4e66
     {
         int len = Math.min(leftArray.getPositionCount(), rightArray.getPositionCount());
         int index = 0;
