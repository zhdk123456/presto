--- conflicted
+++ resolved
@@ -533,11 +533,7 @@
     }
 
     @Test
-<<<<<<< HEAD
-    void testDistinct()
-=======
     public void testDistinct()
->>>>>>> 3bad4e66
             throws Exception
     {
         assertFunction("ARRAY_DISTINCT(ARRAY [])", new ArrayType(UNKNOWN), ImmutableList.of());
